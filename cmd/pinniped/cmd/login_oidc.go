// Copyright 2020-2024 the Pinniped contributors. All Rights Reserved.
// SPDX-License-Identifier: Apache-2.0

package cmd

import (
	"context"
	"crypto/x509"
	"encoding/base64"
	"encoding/json"
	"fmt"
	"net/http"
	"os"
	"path/filepath"
	"time"

	"github.com/spf13/cobra"
	metav1 "k8s.io/apimachinery/pkg/apis/meta/v1"
	clientauthv1beta1 "k8s.io/client-go/pkg/apis/clientauthentication/v1beta1"

	idpdiscoveryv1alpha1 "go.pinniped.dev/generated/latest/apis/supervisor/idpdiscovery/v1alpha1"
	oidcapi "go.pinniped.dev/generated/latest/apis/supervisor/oidc"
	"go.pinniped.dev/internal/execcredcache"
	"go.pinniped.dev/internal/groupsuffix"
	"go.pinniped.dev/internal/here"
	"go.pinniped.dev/internal/net/phttp"
	"go.pinniped.dev/internal/plog"
	"go.pinniped.dev/pkg/conciergeclient"
	"go.pinniped.dev/pkg/oidcclient"
	"go.pinniped.dev/pkg/oidcclient/filesession"
	"go.pinniped.dev/pkg/oidcclient/oidctypes"
)

const (
	// The user may override the flow selection made by `--upstream-identity-provider-flow` using an env var.
	// This allows the user to override their default flow selected inside their Pinniped-compatible kubeconfig file.
	// A user might want to use this env var, for example, to choose the "browser_authcode" flow when using a kubeconfig
	// which specifies "cli_password" when using an IDE plugin where there is no interactive CLI available. This allows
	// the user to use one kubeconfig file for both flows.
	upstreamIdentityProviderFlowEnvVarName = "PINNIPED_UPSTREAM_IDENTITY_PROVIDER_FLOW"

	// When using a browser-based login flow, the user may skip printing the login URL to the screen in the case
	// where the browser was launched with the login URL. This can be useful, for example, when using a console-based
	// UI like k9s, to avoid having any output to stderr which may confuse the UI. Set this env var to "true" to
	// skip printing the URL.
	skipPrintLoginURLEnvVarName = "PINNIPED_SKIP_PRINT_LOGIN_URL"

	// Set this env var to "true" to cause debug logs to be printed to stderr.
	debugEnvVarName = "PINNIPED_DEBUG"

	// The value to use for true/false env vars to enable the behavior caused by the env var.
	envVarTruthyValue = "true"
)

//nolint:gochecknoinits
func init() {
	loginCmd.AddCommand(oidcLoginCommand(oidcLoginCommandRealDeps()))
}

type oidcLoginCommandDeps struct {
	lookupEnv      func(string) (string, bool)
	login          func(string, string, ...oidcclient.Option) (*oidctypes.Token, error)
	exchangeToken  func(context.Context, *conciergeclient.Client, string) (*clientauthv1beta1.ExecCredential, error)
	optionsFactory OIDCClientOptions
}

func oidcLoginCommandRealDeps() oidcLoginCommandDeps {
	return oidcLoginCommandDeps{
		lookupEnv: os.LookupEnv,
		login:     oidcclient.Login,
		exchangeToken: func(ctx context.Context, client *conciergeclient.Client, token string) (*clientauthv1beta1.ExecCredential, error) {
			return client.ExchangeToken(ctx, token)
		},
		optionsFactory: &clientOptions{},
	}
}

type oidcLoginFlags struct {
	issuer                       string
	clientID                     string
	listenPort                   uint16
	scopes                       []string
	skipBrowser                  bool
	skipListen                   bool
	sessionCachePath             string
	caBundlePaths                []string
	caBundleData                 []string
	debugSessionCache            bool
	requestAudience              string
	conciergeEnabled             bool
	conciergeAuthenticatorType   string
	conciergeAuthenticatorName   string
	conciergeEndpoint            string
	conciergeCABundle            string
	conciergeAPIGroupSuffix      string
	credentialCachePath          string
	upstreamIdentityProviderName string
	upstreamIdentityProviderType string
	upstreamIdentityProviderFlow string
}

func oidcLoginCommand(deps oidcLoginCommandDeps) *cobra.Command {
	var (
		cmd = &cobra.Command{
			Args:  cobra.NoArgs,
			Use:   "oidc --issuer ISSUER",
			Short: "Login using an OpenID Connect provider",
			Long: here.Doc(
				`Login using an OpenID Connect provider

					Use "pinniped get kubeconfig" to generate a kubeconfig file which includes this
					login command in its configuration. This login command is not meant to be
					invoked directly by a user.

					This login command is a Kubernetes client-go credential plugin which is meant to
					be configured inside a kubeconfig file. (See the Kubernetes authentication
					documentation for more information about client-go credential plugins.)`,
			),
			SilenceUsage: true, // do not print usage message when commands fail
		}
		flags              oidcLoginFlags
		conciergeNamespace string // unused now
	)
	cmd.Flags().StringVar(&flags.issuer, "issuer", "", "OpenID Connect issuer URL")
	cmd.Flags().StringVar(&flags.clientID, "client-id", oidcapi.ClientIDPinnipedCLI, "OpenID Connect client ID")
	cmd.Flags().Uint16Var(&flags.listenPort, "listen-port", 0, "TCP port for localhost listener (authorization code flow only)")
	cmd.Flags().StringSliceVar(&flags.scopes, "scopes", []string{oidcapi.ScopeOfflineAccess, oidcapi.ScopeOpenID, oidcapi.ScopeRequestAudience, oidcapi.ScopeUsername, oidcapi.ScopeGroups}, "OIDC scopes to request during login")
	cmd.Flags().BoolVar(&flags.skipBrowser, "skip-browser", false, "Skip opening the browser (just print the URL)")
	cmd.Flags().BoolVar(&flags.skipListen, "skip-listen", false, "Skip starting a localhost callback listener (manual copy/paste flow only)")
	cmd.Flags().StringVar(&flags.sessionCachePath, "session-cache", filepath.Join(mustGetConfigDir(), "sessions.yaml"), "Path to session cache file")
	cmd.Flags().StringSliceVar(&flags.caBundlePaths, "ca-bundle", nil, "Path to TLS certificate authority bundle (PEM format, optional, can be repeated)")
	cmd.Flags().StringSliceVar(&flags.caBundleData, "ca-bundle-data", nil, "Base64 encoded TLS certificate authority bundle (base64 encoded PEM format, optional, can be repeated)")
	cmd.Flags().BoolVar(&flags.debugSessionCache, "debug-session-cache", false, "Print debug logs related to the session cache")
	cmd.Flags().StringVar(&flags.requestAudience, "request-audience", "", "Request a token with an alternate audience using RFC8693 token exchange")
	cmd.Flags().BoolVar(&flags.conciergeEnabled, "enable-concierge", false, "Use the Concierge to login")
	cmd.Flags().StringVar(&conciergeNamespace, "concierge-namespace", "pinniped-concierge", "Namespace in which the Concierge was installed")
	cmd.Flags().StringVar(&flags.conciergeAuthenticatorType, "concierge-authenticator-type", "", "Concierge authenticator type (e.g., 'webhook', 'jwt')")
	cmd.Flags().StringVar(&flags.conciergeAuthenticatorName, "concierge-authenticator-name", "", "Concierge authenticator name")
	cmd.Flags().StringVar(&flags.conciergeEndpoint, "concierge-endpoint", "", "API base for the Concierge endpoint")
	cmd.Flags().StringVar(&flags.conciergeCABundle, "concierge-ca-bundle-data", "", "CA bundle to use when connecting to the Concierge")
	cmd.Flags().StringVar(&flags.conciergeAPIGroupSuffix, "concierge-api-group-suffix", groupsuffix.PinnipedDefaultSuffix, "Concierge API group suffix")
	cmd.Flags().StringVar(&flags.credentialCachePath, "credential-cache", filepath.Join(mustGetConfigDir(), "credentials.yaml"), "Path to cluster-specific credentials cache (\"\" disables the cache)")
	cmd.Flags().StringVar(&flags.upstreamIdentityProviderName, "upstream-identity-provider-name", "", "The name of the upstream identity provider used during login with a Supervisor")
	cmd.Flags().StringVar(&flags.upstreamIdentityProviderType, "upstream-identity-provider-type", idpdiscoveryv1alpha1.IDPTypeOIDC.String(), fmt.Sprintf("The type of the upstream identity provider used during login with a Supervisor (e.g. '%s', '%s', '%s')", idpdiscoveryv1alpha1.IDPTypeOIDC, idpdiscoveryv1alpha1.IDPTypeLDAP, idpdiscoveryv1alpha1.IDPTypeActiveDirectory))
	cmd.Flags().StringVar(&flags.upstreamIdentityProviderFlow, "upstream-identity-provider-flow", "", fmt.Sprintf("The type of client flow to use with the upstream identity provider during login with a Supervisor (e.g. '%s', '%s')", idpdiscoveryv1alpha1.IDPFlowBrowserAuthcode, idpdiscoveryv1alpha1.IDPFlowCLIPassword))

	// --skip-listen is mainly needed for testing. We'll leave it hidden until we have a non-testing use case.
	mustMarkHidden(cmd, "skip-listen")
	mustMarkHidden(cmd, "debug-session-cache")
	mustMarkRequired(cmd, "issuer")
	cmd.RunE = func(cmd *cobra.Command, _args []string) error { return runOIDCLogin(cmd, deps, flags) }

	mustMarkDeprecated(cmd, "concierge-namespace", "not needed anymore")
	mustMarkHidden(cmd, "concierge-namespace")

	return cmd
}

func runOIDCLogin(cmd *cobra.Command, deps oidcLoginCommandDeps, flags oidcLoginFlags) error { //nolint:funlen
	pLogger, err := SetLogLevel(cmd.Context(), deps.lookupEnv)
	if err != nil {
		plog.WarningErr("Received error while setting log level", err)
	}

	// Initialize the session cache.
	var sessionOptions []filesession.Option

	// If the hidden --debug-session-cache option is passed, log all the errors from the session cache.
	if flags.debugSessionCache {
		logger := plog.WithName("session")
		sessionOptions = append(sessionOptions, filesession.WithErrorReporter(func(err error) {
			logger.Error("error during session cache operation", err)
		}))
	}
	sessionCache := filesession.New(flags.sessionCachePath, sessionOptions...)

	// Initialize the login handler.
	opts := []oidcclient.Option{
		deps.optionsFactory.WithContext(cmd.Context()),
		deps.optionsFactory.WithLogger(plog.Logr()), //nolint:staticcheck // old code with lots of log statements
		deps.optionsFactory.WithScopes(flags.scopes),
		deps.optionsFactory.WithSessionCache(sessionCache),
	}

	skipPrintLoginURL, _ := deps.lookupEnv(skipPrintLoginURLEnvVarName)
	if skipPrintLoginURL == envVarTruthyValue {
		opts = append(opts, deps.optionsFactory.WithSkipPrintLoginURL())
	}

	if flags.listenPort != 0 {
		opts = append(opts, deps.optionsFactory.WithListenPort(flags.listenPort))
	}

	if flags.requestAudience != "" {
		opts = append(opts, deps.optionsFactory.WithRequestAudience(flags.requestAudience))
	}

	if flags.upstreamIdentityProviderName != "" {
		opts = append(opts, deps.optionsFactory.WithUpstreamIdentityProvider(
			flags.upstreamIdentityProviderName, flags.upstreamIdentityProviderType))
	}

	requestedFlow, flowSource := idpdiscoveryv1alpha1.IDPFlow(flags.upstreamIdentityProviderFlow), "--upstream-identity-provider-flow"
	if flowOverride, hasFlowOverride := deps.lookupEnv(upstreamIdentityProviderFlowEnvVarName); hasFlowOverride {
		requestedFlow, flowSource = idpdiscoveryv1alpha1.IDPFlow(flowOverride), upstreamIdentityProviderFlowEnvVarName
	}
	if requestedFlow != "" {
		opts = append(opts, deps.optionsFactory.WithLoginFlow(requestedFlow, flowSource))
	}

	var concierge *conciergeclient.Client
	if flags.conciergeEnabled {
		var err error
		concierge, err = conciergeclient.New(
			conciergeclient.WithEndpoint(flags.conciergeEndpoint),
			conciergeclient.WithBase64CABundle(flags.conciergeCABundle),
			conciergeclient.WithAuthenticator(flags.conciergeAuthenticatorType, flags.conciergeAuthenticatorName),
			conciergeclient.WithAPIGroupSuffix(flags.conciergeAPIGroupSuffix),
		)
		if err != nil {
			return fmt.Errorf("invalid Concierge parameters: %w", err)
		}
	}

	// --skip-browser skips opening the browser.
	if flags.skipBrowser {
		opts = append(opts, deps.optionsFactory.WithSkipBrowserOpen())
	}

	// --skip-listen skips starting the localhost callback listener.
	if flags.skipListen {
		opts = append(opts, deps.optionsFactory.WithSkipListen())
	}

	if len(flags.caBundlePaths) > 0 || len(flags.caBundleData) > 0 {
		client, err := makeClient(flags.caBundlePaths, flags.caBundleData)
		if err != nil {
			return err
		}
		opts = append(opts, deps.optionsFactory.WithClient(client))
	}
	// Look up cached credentials based on a hash of all the CLI arguments and the cluster info.
	cacheKey := struct {
		Args        []string                   `json:"args"`
		ClusterInfo *clientauthv1beta1.Cluster `json:"cluster"`
	}{
		Args:        os.Args[1:],
		ClusterInfo: loadClusterInfo(),
	}
	var credCache *execcredcache.Cache
	if flags.credentialCachePath != "" {
		credCache = execcredcache.New(flags.credentialCachePath)
		if cred := credCache.Get(cacheKey); cred != nil {
			pLogger.Debug("using cached cluster credential.")
			return json.NewEncoder(cmd.OutOrStdout()).Encode(cred)
		}
	}

	pLogger.Debug("Performing OIDC login", "issuer", flags.issuer, "client id", flags.clientID)
	// Do the basic login to get an OIDC token. Although this can return several tokens, we only need the ID token here.
	token, err := deps.login(flags.issuer, flags.clientID, opts...)
	if err != nil {
		return fmt.Errorf("could not complete Pinniped login: %w", err)
	}
	cred := tokenCredential(token.IDToken)

	// If the concierge was configured, exchange the credential for a separate short-lived, cluster-specific credential.
	if concierge != nil {
		pLogger.Debug("Exchanging token for cluster credential", "endpoint", flags.conciergeEndpoint, "authenticator type", flags.conciergeAuthenticatorType, "authenticator name", flags.conciergeAuthenticatorName)
		ctx, cancel := context.WithTimeout(context.Background(), 30*time.Second)
		defer cancel()

		cred, err = deps.exchangeToken(ctx, concierge, token.IDToken.Token)
		if err != nil {
			return fmt.Errorf("could not complete Concierge credential exchange: %w", err)
		}
		pLogger.Debug("Successfully exchanged token for cluster credential.")
	} else {
		pLogger.Debug("No concierge configured, skipping token credential exchange")
	}

	// If there was a credential cache, save the resulting credential for future use.
	if credCache != nil {
		pLogger.Debug("caching cluster credential for future use.")
		credCache.Put(cacheKey, cred)
	}
	return json.NewEncoder(cmd.OutOrStdout()).Encode(cred)
}

<<<<<<< HEAD
func flowOptions(
	requestedIDPType idpdiscoveryv1alpha1.IDPType,
	requestedFlow idpdiscoveryv1alpha1.IDPFlow,
	deps oidcLoginCommandDeps,
) ([]oidcclient.Option, error) {
	useCLIFlow := []oidcclient.Option{oidcclient.WithCLISendingCredentials()}

	// If the env var is set to override the --upstream-identity-provider-type flag, then override it.
	flowOverride, hasFlowOverride := deps.lookupEnv(upstreamIdentityProviderFlowEnvVarName)
	flowSource := "--upstream-identity-provider-flow"
	if hasFlowOverride {
		requestedFlow = idpdiscoveryv1alpha1.IDPFlow(flowOverride)
		flowSource = upstreamIdentityProviderFlowEnvVarName
	}

	switch requestedIDPType {
	case idpdiscoveryv1alpha1.IDPTypeOIDC, idpdiscoveryv1alpha1.IDPTypeGitHub:
		switch requestedFlow {
		case idpdiscoveryv1alpha1.IDPFlowCLIPassword:
			return useCLIFlow, nil
		case idpdiscoveryv1alpha1.IDPFlowBrowserAuthcode, "":
			return nil, nil // browser authcode flow is the default Option, so don't need to return an Option here
		default:
			return nil, fmt.Errorf(
				"%s value not recognized for identity provider type %q: %s (supported values: %s)",
				flowSource, requestedIDPType, requestedFlow,
				strings.Join([]string{idpdiscoveryv1alpha1.IDPFlowBrowserAuthcode.String(), idpdiscoveryv1alpha1.IDPFlowCLIPassword.String()}, ", "))
		}
	case idpdiscoveryv1alpha1.IDPTypeLDAP, idpdiscoveryv1alpha1.IDPTypeActiveDirectory:
		switch requestedFlow {
		case idpdiscoveryv1alpha1.IDPFlowCLIPassword, "":
			return useCLIFlow, nil
		case idpdiscoveryv1alpha1.IDPFlowBrowserAuthcode:
			return nil, nil // browser authcode flow is the default Option, so don't need to return an Option here
		default:
			return nil, fmt.Errorf(
				"%s value not recognized for identity provider type %q: %s (supported values: %s)",
				flowSource, requestedIDPType, requestedFlow,
				strings.Join([]string{idpdiscoveryv1alpha1.IDPFlowCLIPassword.String(), idpdiscoveryv1alpha1.IDPFlowBrowserAuthcode.String()}, ", "))
		}
	default:
		// Surprisingly cobra does not support this kind of flag validation. See https://github.com/spf13/pflag/issues/236
		return nil, fmt.Errorf(
			"--upstream-identity-provider-type value not recognized: %s (supported values: %s)",
			requestedIDPType,
			strings.Join([]string{
				idpdiscoveryv1alpha1.IDPTypeOIDC.String(),
				idpdiscoveryv1alpha1.IDPTypeLDAP.String(),
				idpdiscoveryv1alpha1.IDPTypeActiveDirectory.String(),
				idpdiscoveryv1alpha1.IDPTypeGitHub.String(),
			}, ", "),
		)
	}
}

=======
>>>>>>> 3fe3cf71
func makeClient(caBundlePaths []string, caBundleData []string) (*http.Client, error) {
	pool := x509.NewCertPool()
	for _, p := range caBundlePaths {
		pem, err := os.ReadFile(p)
		if err != nil {
			return nil, fmt.Errorf("could not read --ca-bundle: %w", err)
		}
		pool.AppendCertsFromPEM(pem)
	}
	for _, d := range caBundleData {
		pem, err := base64.StdEncoding.DecodeString(d)
		if err != nil {
			return nil, fmt.Errorf("could not read --ca-bundle-data: %w", err)
		}
		pool.AppendCertsFromPEM(pem)
	}
	return phttp.Default(pool), nil
}

func tokenCredential(idToken *oidctypes.IDToken) *clientauthv1beta1.ExecCredential {
	cred := clientauthv1beta1.ExecCredential{
		TypeMeta: metav1.TypeMeta{
			Kind:       "ExecCredential",
			APIVersion: "client.authentication.k8s.io/v1beta1",
		},
		Status: &clientauthv1beta1.ExecCredentialStatus{
			Token: idToken.Token,
		},
	}
	if !idToken.Expiry.IsZero() {
		cred.Status.ExpirationTimestamp = &idToken.Expiry
	}
	return &cred
}

func SetLogLevel(ctx context.Context, lookupEnv func(string) (string, bool)) (plog.Logger, error) {
	debug, _ := lookupEnv(debugEnvVarName)
	if debug == envVarTruthyValue {
		err := plog.ValidateAndSetLogLevelAndFormatGlobally(ctx, plog.LogSpec{Level: plog.LevelDebug, Format: plog.FormatCLI})
		if err != nil {
			return nil, err
		}
	}
	logger := plog.New().WithName("pinniped-login")
	return logger, nil
}

/*
mustGetConfigDir returns a directory that follows the XDG base directory convention:

	$XDG_CONFIG_HOME defines the base directory relative to which user specific configuration files should
	be stored. If $XDG_CONFIG_HOME is either not set or empty, a default equal to $HOME/.config should be used.

[1] https://specifications.freedesktop.org/basedir-spec/basedir-spec-latest.html
*/
func mustGetConfigDir() string {
	const xdgAppName = "pinniped"

	if path := os.Getenv("XDG_CONFIG_HOME"); path != "" {
		return filepath.Join(path, xdgAppName)
	}
	home, err := os.UserHomeDir()
	if err != nil {
		panic(err)
	}
	return filepath.Join(home, ".config", xdgAppName)
}<|MERGE_RESOLUTION|>--- conflicted
+++ resolved
@@ -287,64 +287,6 @@
 	return json.NewEncoder(cmd.OutOrStdout()).Encode(cred)
 }
 
-<<<<<<< HEAD
-func flowOptions(
-	requestedIDPType idpdiscoveryv1alpha1.IDPType,
-	requestedFlow idpdiscoveryv1alpha1.IDPFlow,
-	deps oidcLoginCommandDeps,
-) ([]oidcclient.Option, error) {
-	useCLIFlow := []oidcclient.Option{oidcclient.WithCLISendingCredentials()}
-
-	// If the env var is set to override the --upstream-identity-provider-type flag, then override it.
-	flowOverride, hasFlowOverride := deps.lookupEnv(upstreamIdentityProviderFlowEnvVarName)
-	flowSource := "--upstream-identity-provider-flow"
-	if hasFlowOverride {
-		requestedFlow = idpdiscoveryv1alpha1.IDPFlow(flowOverride)
-		flowSource = upstreamIdentityProviderFlowEnvVarName
-	}
-
-	switch requestedIDPType {
-	case idpdiscoveryv1alpha1.IDPTypeOIDC, idpdiscoveryv1alpha1.IDPTypeGitHub:
-		switch requestedFlow {
-		case idpdiscoveryv1alpha1.IDPFlowCLIPassword:
-			return useCLIFlow, nil
-		case idpdiscoveryv1alpha1.IDPFlowBrowserAuthcode, "":
-			return nil, nil // browser authcode flow is the default Option, so don't need to return an Option here
-		default:
-			return nil, fmt.Errorf(
-				"%s value not recognized for identity provider type %q: %s (supported values: %s)",
-				flowSource, requestedIDPType, requestedFlow,
-				strings.Join([]string{idpdiscoveryv1alpha1.IDPFlowBrowserAuthcode.String(), idpdiscoveryv1alpha1.IDPFlowCLIPassword.String()}, ", "))
-		}
-	case idpdiscoveryv1alpha1.IDPTypeLDAP, idpdiscoveryv1alpha1.IDPTypeActiveDirectory:
-		switch requestedFlow {
-		case idpdiscoveryv1alpha1.IDPFlowCLIPassword, "":
-			return useCLIFlow, nil
-		case idpdiscoveryv1alpha1.IDPFlowBrowserAuthcode:
-			return nil, nil // browser authcode flow is the default Option, so don't need to return an Option here
-		default:
-			return nil, fmt.Errorf(
-				"%s value not recognized for identity provider type %q: %s (supported values: %s)",
-				flowSource, requestedIDPType, requestedFlow,
-				strings.Join([]string{idpdiscoveryv1alpha1.IDPFlowCLIPassword.String(), idpdiscoveryv1alpha1.IDPFlowBrowserAuthcode.String()}, ", "))
-		}
-	default:
-		// Surprisingly cobra does not support this kind of flag validation. See https://github.com/spf13/pflag/issues/236
-		return nil, fmt.Errorf(
-			"--upstream-identity-provider-type value not recognized: %s (supported values: %s)",
-			requestedIDPType,
-			strings.Join([]string{
-				idpdiscoveryv1alpha1.IDPTypeOIDC.String(),
-				idpdiscoveryv1alpha1.IDPTypeLDAP.String(),
-				idpdiscoveryv1alpha1.IDPTypeActiveDirectory.String(),
-				idpdiscoveryv1alpha1.IDPTypeGitHub.String(),
-			}, ", "),
-		)
-	}
-}
-
-=======
->>>>>>> 3fe3cf71
 func makeClient(caBundlePaths []string, caBundleData []string) (*http.Client, error) {
 	pool := x509.NewCertPool()
 	for _, p := range caBundlePaths {
