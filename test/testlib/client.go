// Copyright 2020-2024 the Pinniped contributors. All Rights Reserved.
// SPDX-License-Identifier: Apache-2.0

package testlib

import (
	"context"
	"crypto/rand"
	"encoding/base64"
	"encoding/hex"
	"fmt"
	"io"
	"os"
	"testing"
	"time"

	"github.com/stretchr/testify/require"
	authorizationv1 "k8s.io/api/authorization/v1"
	corev1 "k8s.io/api/core/v1"
	rbacv1 "k8s.io/api/rbac/v1"
	apiextensionsv1 "k8s.io/apiextensions-apiserver/pkg/client/clientset/clientset/typed/apiextensions/v1"
	apierrors "k8s.io/apimachinery/pkg/api/errors"
	metav1 "k8s.io/apimachinery/pkg/apis/meta/v1"
	"k8s.io/client-go/kubernetes"
	"k8s.io/client-go/rest"
	"k8s.io/client-go/tools/clientcmd"
	aggregatorclient "k8s.io/kube-aggregator/pkg/client/clientset_generated/clientset"
	"k8s.io/utils/ptr"

	authenticationv1alpha1 "go.pinniped.dev/generated/latest/apis/concierge/authentication/v1alpha1"
	"go.pinniped.dev/generated/latest/apis/concierge/login/v1alpha1"
	clientsecretv1alpha1 "go.pinniped.dev/generated/latest/apis/supervisor/clientsecret/v1alpha1"
	supervisorconfigv1alpha1 "go.pinniped.dev/generated/latest/apis/supervisor/config/v1alpha1"
	idpv1alpha1 "go.pinniped.dev/generated/latest/apis/supervisor/idp/v1alpha1"
	conciergeclientset "go.pinniped.dev/generated/latest/client/concierge/clientset/versioned"
	supervisorclientset "go.pinniped.dev/generated/latest/client/supervisor/clientset/versioned"
	alpha1 "go.pinniped.dev/generated/latest/client/supervisor/clientset/versioned/typed/idp/v1alpha1"
	"go.pinniped.dev/internal/groupsuffix"
	"go.pinniped.dev/internal/kubeclient"

	// Import to initialize client auth plugins - the kubeconfig that we use for
	// testing may use gcloud, az, oidc, etc.
	_ "k8s.io/client-go/plugin/pkg/client/auth"
)

func NewClientConfig(t *testing.T) *rest.Config {
	t.Helper()

	return newClientConfigWithOverrides(t, &clientcmd.ConfigOverrides{})
}

func NewClientsetForKubeConfig(t *testing.T, kubeConfig string) kubernetes.Interface {
	t.Helper()
	return newClientsetWithConfig(t, NewRestConfigFromKubeconfig(t, kubeConfig))
}

func NewRestConfigFromKubeconfig(t *testing.T, kubeConfig string) *rest.Config {
	kubeConfigFile, err := os.CreateTemp("", "pinniped-cli-test-*")
	require.NoError(t, err)
	defer func() {
		require.NoError(t, os.Remove(kubeConfigFile.Name()))
	}()

	_, err = kubeConfigFile.Write([]byte(kubeConfig))
	require.NoError(t, err)

	restConfig, err := clientcmd.BuildConfigFromFlags("", kubeConfigFile.Name())
	require.NoError(t, err)
	return restConfig
}

func NewClientsetWithCertAndKey(t *testing.T, clientCertificateData, clientKeyData string) kubernetes.Interface {
	t.Helper()

	return newClientsetWithConfig(t, newAnonymousClientRestConfigWithCertAndKeyAdded(t, clientCertificateData, clientKeyData))
}

func NewKubernetesClientset(t *testing.T) kubernetes.Interface {
	t.Helper()

	return NewKubeclient(t, NewClientConfig(t)).Kubernetes
}

func NewSupervisorClientset(t *testing.T) supervisorclientset.Interface {
	t.Helper()

	return NewKubeclient(t, NewClientConfig(t)).PinnipedSupervisor
}

func NewAnonymousSupervisorClientset(t *testing.T) supervisorclientset.Interface {
	t.Helper()

	return NewKubeclient(t, NewAnonymousClientRestConfig(t)).PinnipedSupervisor
}

func NewConciergeClientset(t *testing.T) conciergeclientset.Interface {
	t.Helper()

	return NewKubeclient(t, NewClientConfig(t)).PinnipedConcierge
}

func NewAnonymousConciergeClientset(t *testing.T) conciergeclientset.Interface {
	t.Helper()

	return NewKubeclient(t, NewAnonymousClientRestConfig(t)).PinnipedConcierge
}

func NewAggregatedClientset(t *testing.T) aggregatorclient.Interface {
	t.Helper()

	return aggregatorclient.NewForConfigOrDie(NewClientConfig(t))
}

func NewAPIExtensionsV1Client(t *testing.T) apiextensionsv1.ApiextensionsV1Interface {
	t.Helper()

	return apiextensionsv1.NewForConfigOrDie(NewClientConfig(t))
}

func newClientConfigWithOverrides(t *testing.T, overrides *clientcmd.ConfigOverrides) *rest.Config {
	t.Helper()

	loader := clientcmd.NewDefaultClientConfigLoadingRules()
	clientConfig := clientcmd.NewNonInteractiveDeferredLoadingClientConfig(loader, overrides)
	config, err := clientConfig.ClientConfig()
	require.NoError(t, err)
	return config
}

func newClientsetWithConfig(t *testing.T, config *rest.Config) kubernetes.Interface {
	t.Helper()

	result, err := kubernetes.NewForConfig(config)
	require.NoError(t, err, "unexpected failure from kubernetes.NewForConfig()")
	return result
}

// Returns a rest.Config without any user authentication info.
func NewAnonymousClientRestConfig(t *testing.T) *rest.Config {
	t.Helper()

	return kubeclient.SecureAnonymousClientConfig(NewClientConfig(t))
}

// Starting with an anonymous client config, add a cert and key to use for authentication in the API server.
func newAnonymousClientRestConfigWithCertAndKeyAdded(t *testing.T, clientCertificateData, clientKeyData string) *rest.Config {
	t.Helper()

	config := NewAnonymousClientRestConfig(t)
	config.CertData = []byte(clientCertificateData)
	config.KeyData = []byte(clientKeyData)
	return config
}

func NewKubeclientOptions(t *testing.T, config *rest.Config) []kubeclient.Option {
	t.Helper()

	return []kubeclient.Option{
		kubeclient.WithConfig(config),
		kubeclient.WithMiddleware(groupsuffix.New(IntegrationEnv(t).APIGroupSuffix)),
	}
}

func NewKubeclient(t *testing.T, config *rest.Config) *kubeclient.Client {
	t.Helper()

	client, err := kubeclient.New(NewKubeclientOptions(t, config)...)
	require.NoError(t, err)
	return client
}

// CreateTestWebhookAuthenticator creates and returns a test WebhookAuthenticator in $PINNIPED_TEST_CONCIERGE_NAMESPACE, which will be
// automatically deleted at the end of the current test's lifetime. It returns a corev1.TypedLocalObjectReference which
// describes the test webhook authenticator within the test namespace.
func CreateTestWebhookAuthenticator(
	ctx context.Context,
	t *testing.T,
	webhookSpec *authenticationv1alpha1.WebhookAuthenticatorSpec,
	expectedStatus authenticationv1alpha1.WebhookAuthenticatorPhase) corev1.TypedLocalObjectReference {
	t.Helper()

	client := NewConciergeClientset(t)
	webhooks := client.AuthenticationV1alpha1().WebhookAuthenticators()

	createContext, cancel := context.WithTimeout(ctx, time.Minute)
	defer cancel()

<<<<<<< HEAD
	webhook, err := webhooks.Create(createContext, &authenticationv1alpha1.WebhookAuthenticator{
		ObjectMeta: testObjectMeta(t, "webhook"),
=======
	webhook, err := webhooks.Create(createContext, &auth1alpha1.WebhookAuthenticator{
		ObjectMeta: TestObjectMeta(t, "webhook"),
>>>>>>> 8ac2dc2e
		Spec:       *webhookSpec,
	}, metav1.CreateOptions{})
	require.NoError(t, err, "could not create test WebhookAuthenticator")
	t.Logf("created test WebhookAuthenticator %s", webhook.Name)

	t.Cleanup(func() {
		t.Helper()
		t.Logf("cleaning up test WebhookAuthenticator %s", webhook.Name)
		deleteCtx, cancel := context.WithTimeout(context.Background(), time.Minute)
		defer cancel()
		err := webhooks.Delete(deleteCtx, webhook.Name, metav1.DeleteOptions{})
		require.NoErrorf(t, err, "could not cleanup test WebhookAuthenticator %s/%s", webhook.Namespace, webhook.Name)
	})

	if expectedStatus != "" {
		WaitForWebhookAuthenticatorStatusPhase(ctx, t, webhook.Name, expectedStatus)
	}

	return corev1.TypedLocalObjectReference{
		APIGroup: &authenticationv1alpha1.SchemeGroupVersion.Group,
		Kind:     "WebhookAuthenticator",
		Name:     webhook.Name,
	}
}

func WaitForWebhookAuthenticatorStatusPhase(
	ctx context.Context,
	t *testing.T,
	webhookName string,
	expectPhase authenticationv1alpha1.WebhookAuthenticatorPhase) {
	t.Helper()
	webhookAuthenticatorClientSet := NewConciergeClientset(t).AuthenticationV1alpha1().WebhookAuthenticators()

	RequireEventuallyf(t, func(requireEventually *require.Assertions) {
		webhookA, err := webhookAuthenticatorClientSet.Get(ctx, webhookName, metav1.GetOptions{})
		requireEventually.NoError(err)
		requireEventually.Equalf(expectPhase, webhookA.Status.Phase, "actual status conditions were: %#v", webhookA.Status.Conditions)
	}, 60*time.Second, 1*time.Second, "expected the WebhookAuthenticator to have status %q", expectPhase)
}

func WaitForWebhookAuthenticatorStatusConditions(ctx context.Context, t *testing.T, webhookName string, expectConditions []metav1.Condition) {
	t.Helper()
	webhookClient := NewConciergeClientset(t).AuthenticationV1alpha1().WebhookAuthenticators()
	RequireEventuallyf(t, func(requireEventually *require.Assertions) {
		fd, err := webhookClient.Get(ctx, webhookName, metav1.GetOptions{})
		requireEventually.NoError(err)

		requireEventually.Lenf(fd.Status.Conditions, len(expectConditions),
			"wanted status conditions: %#v", expectConditions)

		for i, wantCond := range expectConditions {
			actualCond := fd.Status.Conditions[i]

			// This is a cheat to avoid needing to make equality assertions on these fields.
			requireEventually.NotZero(actualCond.LastTransitionTime)
			wantCond.LastTransitionTime = actualCond.LastTransitionTime
			requireEventually.NotZero(actualCond.ObservedGeneration)
			wantCond.ObservedGeneration = actualCond.ObservedGeneration

			requireEventually.Equalf(wantCond, actualCond,
				"wanted status conditions: %#v\nactual status conditions were: %#v\nnot equal at index %d",
				expectConditions, fd.Status.Conditions, i)
		}
	}, 60*time.Second, 1*time.Second, "wanted WebhookAuthenticator conditions")
}

// CreateTestJWTAuthenticatorForCLIUpstream creates and returns a test JWTAuthenticator which will be automatically
// deleted at the end of the current test's lifetime.
//
// CreateTestJWTAuthenticatorForCLIUpstream gets the OIDC issuer info from IntegrationEnv().CLIUpstreamOIDC.
func CreateTestJWTAuthenticatorForCLIUpstream(ctx context.Context, t *testing.T) *authenticationv1alpha1.JWTAuthenticator {
	t.Helper()
	testEnv := IntegrationEnv(t)
	spec := authenticationv1alpha1.JWTAuthenticatorSpec{
		Issuer:   testEnv.CLIUpstreamOIDC.Issuer,
		Audience: testEnv.CLIUpstreamOIDC.ClientID,
		// The default UsernameClaim is "username" but the upstreams that we use for
		// integration tests won't necessarily have that claim, so use "sub" here.
		Claims: authenticationv1alpha1.JWTTokenClaims{Username: "sub"},
	}
	// If the test upstream does not have a CA bundle specified, then don't configure one in the
	// JWTAuthenticator. Leaving TLSSpec set to nil will result in OIDC discovery using the OS's root
	// CA store.
	if testEnv.CLIUpstreamOIDC.CABundle != "" {
		spec.TLS = &authenticationv1alpha1.TLSSpec{
			CertificateAuthorityData: base64.StdEncoding.EncodeToString([]byte(testEnv.CLIUpstreamOIDC.CABundle)),
		}
	}
	authenticator := CreateTestJWTAuthenticator(ctx, t, spec, authenticationv1alpha1.JWTAuthenticatorPhaseReady)
	return authenticator
}

// CreateTestJWTAuthenticator creates and returns a test JWTAuthenticator which will be automatically deleted
// at the end of the current test's lifetime.
func CreateTestJWTAuthenticator(
	ctx context.Context,
	t *testing.T,
	spec authenticationv1alpha1.JWTAuthenticatorSpec,
	expectedStatus authenticationv1alpha1.JWTAuthenticatorPhase) *authenticationv1alpha1.JWTAuthenticator {
	t.Helper()

	client := NewConciergeClientset(t)
	jwtAuthenticators := client.AuthenticationV1alpha1().JWTAuthenticators()

	createContext, cancel := context.WithTimeout(ctx, time.Minute)
	defer cancel()

<<<<<<< HEAD
	jwtAuthenticator, err := jwtAuthenticators.Create(createContext, &authenticationv1alpha1.JWTAuthenticator{
		ObjectMeta: testObjectMeta(t, "jwt-authenticator"),
=======
	jwtAuthenticator, err := jwtAuthenticators.Create(createContext, &auth1alpha1.JWTAuthenticator{
		ObjectMeta: TestObjectMeta(t, "jwt-authenticator"),
>>>>>>> 8ac2dc2e
		Spec:       spec,
	}, metav1.CreateOptions{})
	require.NoError(t, err, "could not create test JWTAuthenticator")
	t.Logf("created test JWTAuthenticator %s", jwtAuthenticator.Name)

	t.Cleanup(func() {
		t.Helper()
		t.Logf("cleaning up test JWTAuthenticator %s/%s", jwtAuthenticator.Namespace, jwtAuthenticator.Name)
		deleteCtx, cancel := context.WithTimeout(context.Background(), time.Minute)
		defer cancel()
		err := jwtAuthenticators.Delete(deleteCtx, jwtAuthenticator.Name, metav1.DeleteOptions{})
		require.NoErrorf(t, err, "could not cleanup test JWTAuthenticator %s", jwtAuthenticator.Name)
	})

	WaitForJWTAuthenticatorStatusPhase(ctx, t, jwtAuthenticator.Name, expectedStatus)

	return jwtAuthenticator
}

func WaitForJWTAuthenticatorStatusPhase(ctx context.Context, t *testing.T, jwtAuthenticatorName string, expectPhase authenticationv1alpha1.JWTAuthenticatorPhase) {
	t.Helper()
	jwtAuthenticatorClientSet := NewConciergeClientset(t).AuthenticationV1alpha1().JWTAuthenticators()

	RequireEventuallyf(t, func(requireEventually *require.Assertions) {
		jwtA, err := jwtAuthenticatorClientSet.Get(ctx, jwtAuthenticatorName, metav1.GetOptions{})
		requireEventually.NoError(err)
		requireEventually.Equalf(expectPhase, jwtA.Status.Phase, "actual status conditions were: %#v", jwtA.Status.Conditions)
	}, 60*time.Second, 1*time.Second, "expected the JWTAuthenticator to have status %q", expectPhase)
}

func WaitForJWTAuthenticatorStatusConditions(ctx context.Context, t *testing.T, jwtAuthenticatorName string, expectConditions []metav1.Condition) {
	t.Helper()
	jwtAuthenticatorClient := NewConciergeClientset(t).AuthenticationV1alpha1().JWTAuthenticators()
	RequireEventuallyf(t, func(requireEventually *require.Assertions) {
		fd, err := jwtAuthenticatorClient.Get(ctx, jwtAuthenticatorName, metav1.GetOptions{})
		requireEventually.NoError(err)

		requireEventually.Lenf(fd.Status.Conditions, len(expectConditions),
			"wanted status conditions: %#v", expectConditions)

		for i, wantCond := range expectConditions {
			actualCond := fd.Status.Conditions[i]

			// This is a cheat to avoid needing to make equality assertions on these fields.
			requireEventually.NotZero(actualCond.LastTransitionTime)
			wantCond.LastTransitionTime = actualCond.LastTransitionTime
			requireEventually.NotZero(actualCond.ObservedGeneration)
			wantCond.ObservedGeneration = actualCond.ObservedGeneration

			requireEventually.Equalf(wantCond, actualCond,
				"wanted status conditions: %#v\nactual status conditions were: %#v\nnot equal at index %d",
				expectConditions, fd.Status.Conditions, i)
		}
	}, 60*time.Second, 1*time.Second, "wanted JWTAuthenticator conditions")
}

// CreateTestFederationDomain creates and returns a test FederationDomain in the
// $PINNIPED_TEST_SUPERVISOR_NAMESPACE, which will be automatically deleted at the end of the
// current test's lifetime.
func CreateTestFederationDomain(
	ctx context.Context,
	t *testing.T,
	spec supervisorconfigv1alpha1.FederationDomainSpec,
	expectStatus supervisorconfigv1alpha1.FederationDomainPhase,
) *supervisorconfigv1alpha1.FederationDomain {
	t.Helper()
	testEnv := IntegrationEnv(t)

	createContext, cancel := context.WithTimeout(ctx, time.Minute)
	defer cancel()

	federationDomainsClient := NewSupervisorClientset(t).ConfigV1alpha1().FederationDomains(testEnv.SupervisorNamespace)
<<<<<<< HEAD
	federationDomain, err := federationDomainsClient.Create(createContext, &supervisorconfigv1alpha1.FederationDomain{
		ObjectMeta: testObjectMeta(t, "oidc-provider"),
=======
	federationDomain, err := federationDomainsClient.Create(createContext, &configv1alpha1.FederationDomain{
		ObjectMeta: TestObjectMeta(t, "oidc-provider"),
>>>>>>> 8ac2dc2e
		Spec:       spec,
	}, metav1.CreateOptions{})
	require.NoError(t, err, "could not create test FederationDomain")
	t.Logf("created test FederationDomain %s/%s", federationDomain.Namespace, federationDomain.Name)

	t.Cleanup(func() {
		t.Helper()
		t.Logf("cleaning up test FederationDomain %s/%s", federationDomain.Namespace, federationDomain.Name)
		deleteCtx, cancel := context.WithTimeout(context.Background(), time.Minute)
		defer cancel()
		err := federationDomainsClient.Delete(deleteCtx, federationDomain.Name, metav1.DeleteOptions{})
		notFound := apierrors.IsNotFound(err)
		// It's okay if it is not found, because it might have been deleted by another part of this test.
		if !notFound {
			require.NoErrorf(t, err, "could not cleanup test FederationDomain %s/%s", federationDomain.Namespace, federationDomain.Name)
		}
	})

	// Wait for the FederationDomain to enter the expected phase (or time out).
	WaitForFederationDomainStatusPhase(ctx, t, federationDomain.Name, expectStatus)

	return federationDomain
}

func WaitForFederationDomainStatusPhase(ctx context.Context, t *testing.T, federationDomainName string, expectPhase supervisorconfigv1alpha1.FederationDomainPhase) {
	t.Helper()
	testEnv := IntegrationEnv(t)
	federationDomainsClient := NewSupervisorClientset(t).ConfigV1alpha1().FederationDomains(testEnv.SupervisorNamespace)

	RequireEventuallyf(t, func(requireEventually *require.Assertions) {
		fd, err := federationDomainsClient.Get(ctx, federationDomainName, metav1.GetOptions{})
		requireEventually.NoError(err)
		requireEventually.Equalf(expectPhase, fd.Status.Phase, "actual status conditions were: %#v", fd.Status.Conditions)

		// If the FederationDomain was successfully created, ensure all secrets are present before continuing
		if expectPhase == supervisorconfigv1alpha1.FederationDomainPhaseReady {
			requireEventually.NotEmpty(fd.Status.Secrets.JWKS.Name, "expected status.secrets.jwks.name not to be empty")
			requireEventually.NotEmpty(fd.Status.Secrets.TokenSigningKey.Name, "expected status.secrets.tokenSigningKey.name not to be empty")
			requireEventually.NotEmpty(fd.Status.Secrets.StateSigningKey.Name, "expected status.secrets.stateSigningKey.name not to be empty")
			requireEventually.NotEmpty(fd.Status.Secrets.StateEncryptionKey.Name, "expected status.secrets.stateEncryptionKey.name not to be empty")
		}
	}, 60*time.Second, 1*time.Second, "expected the FederationDomain to have status %q", expectPhase)
}

func WaitForFederationDomainStatusConditions(ctx context.Context, t *testing.T, federationDomainName string, expectConditions []metav1.Condition) {
	t.Helper()
	testEnv := IntegrationEnv(t)
	federationDomainsClient := NewSupervisorClientset(t).ConfigV1alpha1().FederationDomains(testEnv.SupervisorNamespace)

	RequireEventuallyf(t, func(requireEventually *require.Assertions) {
		fd, err := federationDomainsClient.Get(ctx, federationDomainName, metav1.GetOptions{})
		requireEventually.NoError(err)

		requireEventually.Lenf(fd.Status.Conditions, len(expectConditions),
			"wanted status conditions: %#v", expectConditions)

		for i, wantCond := range expectConditions {
			actualCond := fd.Status.Conditions[i]

			// This is a cheat to avoid needing to make equality assertions on these fields.
			requireEventually.NotZero(actualCond.LastTransitionTime)
			wantCond.LastTransitionTime = actualCond.LastTransitionTime
			requireEventually.NotZero(actualCond.ObservedGeneration)
			wantCond.ObservedGeneration = actualCond.ObservedGeneration

			requireEventually.Equalf(wantCond, actualCond,
				"wanted status conditions: %#v\nactual status conditions were: %#v\nnot equal at index %d",
				expectConditions, fd.Status.Conditions, i)
		}
	}, 60*time.Second, 1*time.Second, "wanted FederationDomain conditions")
}

func RandBytes(t *testing.T, numBytes int) []byte {
	buf := make([]byte, numBytes)
	_, err := io.ReadFull(rand.Reader, buf)
	require.NoError(t, err)
	return buf
}

func RandHex(t *testing.T, numBytes int) string {
	return hex.EncodeToString(RandBytes(t, numBytes))
}

func CreateTestSecret(t *testing.T, namespace string, baseName string, secretType corev1.SecretType, stringData map[string]string) *corev1.Secret {
	t.Helper()
	client := NewKubernetesClientset(t)
	ctx, cancel := context.WithTimeout(context.Background(), time.Minute)
	defer cancel()

	created, err := client.CoreV1().Secrets(namespace).Create(ctx, &corev1.Secret{
		ObjectMeta: TestObjectMeta(t, baseName),
		Type:       secretType,
		StringData: stringData,
	}, metav1.CreateOptions{})
	require.NoError(t, err)

	t.Cleanup(func() {
		t.Logf("cleaning up test Secret %s/%s", created.Namespace, created.Name)
		err := client.CoreV1().Secrets(namespace).Delete(context.Background(), created.Name, metav1.DeleteOptions{})
		require.NoError(t, err)
	})
	t.Logf("created test Secret %s", created.Name)
	return created
}

func CreateTestSecretBytes(t *testing.T, namespace string, baseName string, secretType corev1.SecretType, data map[string][]byte) *corev1.Secret {
	t.Helper()
	client := NewKubernetesClientset(t)
	ctx, cancel := context.WithTimeout(context.Background(), time.Minute)
	defer cancel()

	created, err := client.CoreV1().Secrets(namespace).Create(ctx, &corev1.Secret{
		ObjectMeta: TestObjectMeta(t, baseName),
		Type:       secretType,
		Data:       data,
	}, metav1.CreateOptions{})
	require.NoError(t, err)

	t.Cleanup(func() {
		t.Logf("cleaning up test Secret %s/%s", created.Namespace, created.Name)
		err := client.CoreV1().Secrets(namespace).Delete(context.Background(), created.Name, metav1.DeleteOptions{})
		require.NoError(t, err)
	})
	t.Logf("created test Secret %s", created.Name)
	return created
}

func CreateOIDCClientCredentialsSecret(t *testing.T, clientID string, clientSecret string) *corev1.Secret {
	t.Helper()
	return createClientCredentialsSecret(t, clientID, clientSecret, "secrets.pinniped.dev/oidc-client")
}

func CreateGitHubClientCredentialsSecret(t *testing.T, clientID string, clientSecret string) *corev1.Secret {
	t.Helper()
	return createClientCredentialsSecret(t, clientID, clientSecret, "secrets.pinniped.dev/github-client")
}

func createClientCredentialsSecret(t *testing.T, clientID string, clientSecret string, secretType string) *corev1.Secret {
	t.Helper()
	env := IntegrationEnv(t)
	return CreateTestSecret(t,
		env.SupervisorNamespace,
		"client-creds",
		corev1.SecretType(secretType),
		map[string]string{
			"clientID":     clientID,
			"clientSecret": clientSecret,
		},
	)
}

func CreateOIDCClient(t *testing.T, spec supervisorconfigv1alpha1.OIDCClientSpec, expectedPhase supervisorconfigv1alpha1.OIDCClientPhase) (string, string) {
	t.Helper()
	env := IntegrationEnv(t)
	client := NewSupervisorClientset(t)
	ctx, cancel := context.WithTimeout(context.Background(), 5*time.Minute)
	defer cancel()

	oidcClientClient := client.ConfigV1alpha1().OIDCClients(env.SupervisorNamespace)

	// Create the OIDCClient using GenerateName to get a random name.
	created, err := oidcClientClient.Create(ctx, &supervisorconfigv1alpha1.OIDCClient{
		ObjectMeta: metav1.ObjectMeta{
			GenerateName: "client.oauth.pinniped.dev-test-", // use the required name prefix
			Labels:       map[string]string{"pinniped.dev/test": ""},
			Annotations:  map[string]string{"pinniped.dev/testName": t.Name()},
		},
		Spec: spec,
	}, metav1.CreateOptions{})
	require.NoError(t, err)

	// Always clean this up after this point.
	t.Cleanup(func() {
		t.Logf("cleaning up test OIDCClient %s/%s", created.Namespace, created.Name)
		err := oidcClientClient.Delete(context.Background(), created.Name, metav1.DeleteOptions{})
		require.NoError(t, err)
	})
	t.Logf("created test OIDCClient %s", created.Name)

	// Create a client secret for the new OIDCClient.
	clientSecret := createOIDCClientSecret(t, created)

	// Wait for the OIDCClient to enter the expected phase (or time out).
	var result *supervisorconfigv1alpha1.OIDCClient
	RequireEventuallyf(t, func(requireEventually *require.Assertions) {
		var err error
		result, err = oidcClientClient.Get(ctx, created.Name, metav1.GetOptions{})
		requireEventually.NoErrorf(err, "error while getting OIDCClient %s/%s", created.Namespace, created.Name)
		requireEventually.Equal(expectedPhase, result.Status.Phase)
	}, 60*time.Second, 1*time.Second, "expected the OIDCClient to go into phase %s, OIDCClient was: %s", expectedPhase, Sdump(result))

	return created.Name, clientSecret
}

func createOIDCClientSecret(t *testing.T, forOIDCClient *supervisorconfigv1alpha1.OIDCClient) string {
	t.Helper()
	env := IntegrationEnv(t)
	supervisorClient := NewSupervisorClientset(t)
	ctx, cancel := context.WithTimeout(context.Background(), 5*time.Minute)
	defer cancel()

	// Call the OIDCClientSecretRequest using the "create" verb to generate a new random client secret for the
	// client of the given name.
	secretRequest, err := supervisorClient.ClientsecretV1alpha1().OIDCClientSecretRequests(env.SupervisorNamespace).Create(ctx,
		&clientsecretv1alpha1.OIDCClientSecretRequest{
			ObjectMeta: metav1.ObjectMeta{
				Name: forOIDCClient.Name,
			},
			Spec: clientsecretv1alpha1.OIDCClientSecretRequestSpec{
				GenerateNewSecret: true,
				RevokeOldSecrets:  false,
			},
		},
		metav1.CreateOptions{},
	)
	require.NoError(t, err)

	// The response should be present in the status.
	generatedSecret := secretRequest.Status.GeneratedSecret
	require.Len(t, generatedSecret, 64) // randomly generated long secret
	require.Equal(t, 1, secretRequest.Status.TotalClientSecrets)

	return generatedSecret
}

func CreateTestGitHubIdentityProvider(t *testing.T, spec idpv1alpha1.GitHubIdentityProviderSpec, expectedPhase idpv1alpha1.GitHubIdentityProviderPhase) *idpv1alpha1.GitHubIdentityProvider {
	t.Helper()
	return CreateTestGitHubIdentityProviderWithObjectMeta(t, spec, TestObjectMeta(t, "upstream-github-idp"), expectedPhase)
}

func CreateTestGitHubIdentityProviderWithObjectMeta(t *testing.T, spec idpv1alpha1.GitHubIdentityProviderSpec, objectMeta metav1.ObjectMeta, expectedPhase idpv1alpha1.GitHubIdentityProviderPhase) *idpv1alpha1.GitHubIdentityProvider {
	t.Helper()
	env := IntegrationEnv(t)
	client := NewSupervisorClientset(t)
	ctx, cancel := context.WithTimeout(context.Background(), 5*time.Minute)
	defer cancel()

	upstreams := client.IDPV1alpha1().GitHubIdentityProviders(env.SupervisorNamespace)

	// Create the GitHubIdentityProvider using GenerateName to get a random name.
	created, err := upstreams.Create(ctx, &idpv1alpha1.GitHubIdentityProvider{
		ObjectMeta: objectMeta,
		Spec:       spec,
	}, metav1.CreateOptions{})
	require.NoError(t, err)

	// Always clean this up after this point.
	t.Cleanup(func() {
		t.Logf("cleaning up test GitHubIdentityProvider %s/%s", created.Namespace, created.Name)
		err := upstreams.Delete(context.Background(), created.Name, metav1.DeleteOptions{})
		notFound := k8serrors.IsNotFound(err)
		// It's okay if it is not found, because it might have been deleted by another part of this test.
		if !notFound {
			require.NoErrorf(t, err, "could not cleanup test GitHubIdentityProvider %s/%s", created.Namespace, created.Name)
		}
	})
	t.Logf("created test GitHubIdentityProvider %s", created.Name)

	// Wait for the GitHubIdentityProvider to enter the expected phase (or time out).
	var result *idpv1alpha1.GitHubIdentityProvider
	RequireEventuallyf(t, func(requireEventually *require.Assertions) {
		var err error
		result, err = upstreams.Get(ctx, created.Name, metav1.GetOptions{})
		requireEventually.NoErrorf(err, "error while getting GitHubIdentityProvider %s/%s", created.Namespace, created.Name)
		requireEventually.Equal(expectedPhase, result.Status.Phase)
	}, 60*time.Second, 1*time.Second, "expected the GitHubIdentityProvider to go into phase %s, GitHubIdentityProvider was: %s", expectedPhase, Sdump(result))
	return result
}

func CreateTestOIDCIdentityProvider(t *testing.T, spec idpv1alpha1.OIDCIdentityProviderSpec, expectedPhase idpv1alpha1.OIDCIdentityProviderPhase) *idpv1alpha1.OIDCIdentityProvider {
	t.Helper()
	return CreateTestOIDCIdentityProviderWithObjectMeta(t, spec, TestObjectMeta(t, "upstream-oidc-idp"), expectedPhase)
}

func CreateTestOIDCIdentityProviderWithObjectMeta(t *testing.T, spec idpv1alpha1.OIDCIdentityProviderSpec, objectMeta metav1.ObjectMeta, expectedPhase idpv1alpha1.OIDCIdentityProviderPhase) *idpv1alpha1.OIDCIdentityProvider {
	t.Helper()
	env := IntegrationEnv(t)
	client := NewSupervisorClientset(t)
	ctx, cancel := context.WithTimeout(context.Background(), 5*time.Minute)
	defer cancel()

	upstreams := client.IDPV1alpha1().OIDCIdentityProviders(env.SupervisorNamespace)

	// Create the OIDCIdentityProvider using GenerateName to get a random name.
	created, err := upstreams.Create(ctx, &idpv1alpha1.OIDCIdentityProvider{
		ObjectMeta: objectMeta,
		Spec:       spec,
	}, metav1.CreateOptions{})
	require.NoError(t, err)

	// Always clean this up after this point.
	t.Cleanup(func() {
		t.Logf("cleaning up test OIDCIdentityProvider %s/%s", created.Namespace, created.Name)
		err := upstreams.Delete(context.Background(), created.Name, metav1.DeleteOptions{})
		notFound := apierrors.IsNotFound(err)
		// It's okay if it is not found, because it might have been deleted by another part of this test.
		if !notFound {
			require.NoErrorf(t, err, "could not cleanup test OIDCIdentityProvider %s/%s", created.Namespace, created.Name)
		}
	})
	t.Logf("created test OIDCIdentityProvider %s", created.Name)

	// Wait for the OIDCIdentityProvider to enter the expected phase (or time out).
	var result *idpv1alpha1.OIDCIdentityProvider
	RequireEventuallyf(t, func(requireEventually *require.Assertions) {
		var err error
		result, err = upstreams.Get(ctx, created.Name, metav1.GetOptions{})
		requireEventually.NoErrorf(err, "error while getting OIDCIdentityProvider %s/%s", created.Namespace, created.Name)
		requireEventually.Equal(expectedPhase, result.Status.Phase)
	}, 60*time.Second, 1*time.Second, "expected the OIDCIdentityProvider to go into phase %s, OIDCIdentityProvider was: %s", expectedPhase, Sdump(result))
	return result
}

func CreateTestLDAPIdentityProvider(t *testing.T, spec idpv1alpha1.LDAPIdentityProviderSpec, expectedPhase idpv1alpha1.LDAPIdentityProviderPhase) *idpv1alpha1.LDAPIdentityProvider {
	t.Helper()
	env := IntegrationEnv(t)
	client := NewSupervisorClientset(t)
	ctx, cancel := context.WithTimeout(context.Background(), 5*time.Minute)
	defer cancel()

	upstreams := client.IDPV1alpha1().LDAPIdentityProviders(env.SupervisorNamespace)

	// Create the LDAPIdentityProvider using GenerateName to get a random name.
	created, err := upstreams.Create(ctx, &idpv1alpha1.LDAPIdentityProvider{
		ObjectMeta: TestObjectMeta(t, "upstream-ldap-idp"),
		Spec:       spec,
	}, metav1.CreateOptions{})
	require.NoError(t, err)

	// Always clean this up after this point.
	t.Cleanup(func() {
		t.Logf("cleaning up test LDAPIdentityProvider %s/%s", created.Namespace, created.Name)
		err := upstreams.Delete(context.Background(), created.Name, metav1.DeleteOptions{})
		require.NoError(t, err)
	})
	t.Logf("created test LDAPIdentityProvider %s", created.Name)

	// Wait for the LDAPIdentityProvider to enter the expected phase (or time out).
	var result *idpv1alpha1.LDAPIdentityProvider
	RequireEventuallyf(t,
		func(requireEventually *require.Assertions) {
			var err error
			result, err = upstreams.Get(ctx, created.Name, metav1.GetOptions{})
			requireEventually.NoErrorf(err, "error while getting LDAPIdentityProvider %s/%s", created.Namespace, created.Name)
			requireEventually.Equalf(expectedPhase, result.Status.Phase, "LDAPIdentityProvider is not in phase %s: %v", expectedPhase, Sdump(result))
		},
		2*time.Minute, // it takes 1 minute for a failed LDAP TLS connection test to timeout before it tries using StartTLS, so wait longer than that
		1*time.Second,
		"expected the LDAPIdentityProvider to go into phase %s",
		expectedPhase,
	)
	return result
}

func CreateTestActiveDirectoryIdentityProvider(t *testing.T, spec idpv1alpha1.ActiveDirectoryIdentityProviderSpec, expectedPhase idpv1alpha1.ActiveDirectoryIdentityProviderPhase) *idpv1alpha1.ActiveDirectoryIdentityProvider {
	t.Helper()
	env := IntegrationEnv(t)
	client := NewSupervisorClientset(t)
	ctx, cancel := context.WithTimeout(context.Background(), 5*time.Minute)
	defer cancel()

	upstreams := client.IDPV1alpha1().ActiveDirectoryIdentityProviders(env.SupervisorNamespace)

	// Create the ActiveDirectoryIdentityProvider using GenerateName to get a random name.
	created, err := upstreams.Create(ctx, &idpv1alpha1.ActiveDirectoryIdentityProvider{
		ObjectMeta: TestObjectMeta(t, "upstream-ad-idp"),
		Spec:       spec,
	}, metav1.CreateOptions{})
	require.NoError(t, err)

	// Always clean this up after this point.
	t.Cleanup(func() {
		t.Logf("cleaning up test ActiveDirectoryIdentityProvider %s/%s", created.Namespace, created.Name)
		err := upstreams.Delete(context.Background(), created.Name, metav1.DeleteOptions{})
		require.NoError(t, err)
	})
	t.Logf("created test ActiveDirectoryIdentityProvider %s", created.Name)

	// Wait for the ActiveDirectoryIdentityProvider to enter the expected phase (or time out).
	var result *idpv1alpha1.ActiveDirectoryIdentityProvider
	RequireEventuallyf(t,
		func(requireEventually *require.Assertions) {
			var err error
			result, err = upstreams.Get(ctx, created.Name, metav1.GetOptions{})
			requireEventually.NoErrorf(err, "error while getting ActiveDirectoryIdentityProvider %s/%s", created.Namespace, created.Name)
			requireEventually.Equalf(expectedPhase, result.Status.Phase, "ActiveDirectoryIdentityProvider is not in phase %s: %v", expectedPhase, Sdump(result))
		},
		2*time.Minute, // it takes 1 minute for a failed LDAP TLS connection test to timeout before it tries using StartTLS, so wait longer than that
		1*time.Second,
		"expected the ActiveDirectoryIdentityProvider to go into phase %s",
		expectedPhase,
	)
	return result
}

func CreateGitHubIdentityProvider(t *testing.T, spec idpv1alpha1.GitHubIdentityProviderSpec, expectedPhase idpv1alpha1.GitHubIdentityProviderPhase) *idpv1alpha1.GitHubIdentityProvider {
	t.Helper()
	env := IntegrationEnv(t)
	client := NewSupervisorClientset(t)
	ctx, cancel := context.WithTimeout(context.Background(), 5*time.Minute)
	defer cancel()

	upstreams := client.IDPV1alpha1().GitHubIdentityProviders(env.SupervisorNamespace)

	// Create the GitHubIdentityProvider using GenerateName to get a random name.
	created, err := upstreams.Create(ctx, &idpv1alpha1.GitHubIdentityProvider{
		ObjectMeta: TestObjectMeta(t, "upstream-github-idp"),
		Spec:       spec,
	}, metav1.CreateOptions{})
	require.NoError(t, err)

	// Always clean this up after this point.
	t.Cleanup(func() {
		t.Logf("cleaning up test GitHubIdentityProvider %s/%s", created.Namespace, created.Name)
		err := upstreams.Delete(context.Background(), created.Name, metav1.DeleteOptions{})
		require.NoError(t, err)
	})
	t.Logf("created test GitHubIdentityProvider %s", created.Name)

	// Wait for the GitHubIdentityProvider to enter the expected phase (or time out).
	var result *idpv1alpha1.GitHubIdentityProvider
	RequireEventuallyf(t, func(requireEventually *require.Assertions) {
		var err error
		result, err = upstreams.Get(ctx, created.Name, metav1.GetOptions{})
		requireEventually.NoErrorf(err, "error while getting GitHubIdentityProvider %s/%s", created.Namespace, created.Name)
		requireEventually.Equal(expectedPhase, result.Status.Phase)
	}, 60*time.Second, 1*time.Second, "expected the GitHubIdentityProvider to go into phase %s, GitHubIdentityProvider was: %s", expectedPhase, Sdump(result))
	return result
}

func CreateTestClusterRoleBinding(t *testing.T, subject rbacv1.Subject, roleRef rbacv1.RoleRef) *rbacv1.ClusterRoleBinding {
	t.Helper()
	client := NewKubernetesClientset(t)
	ctx, cancel := context.WithTimeout(context.Background(), time.Minute)
	defer cancel()

	clusterRoles := client.RbacV1().ClusterRoleBindings()

	// Create the ClusterRoleBinding using GenerateName to get a random name.
	created, err := clusterRoles.Create(ctx, &rbacv1.ClusterRoleBinding{
		ObjectMeta: TestObjectMeta(t, "cluster-role"),
		Subjects:   []rbacv1.Subject{subject},
		RoleRef:    roleRef,
	}, metav1.CreateOptions{})
	require.NoError(t, err)
	t.Logf("created test ClusterRoleBinding %s", created.Name)

	t.Cleanup(func() {
		t.Logf("cleaning up test ClusterRoleBinding %s", created.Name)
		err := clusterRoles.Delete(context.Background(), created.Name, metav1.DeleteOptions{})
		require.NoError(t, err)
	})
	return created
}

func CreateTokenCredentialRequest(ctx context.Context, t *testing.T, spec v1alpha1.TokenCredentialRequestSpec) (*v1alpha1.TokenCredentialRequest, error) {
	t.Helper()

	client := NewAnonymousConciergeClientset(t)

	ctx, cancel := context.WithTimeout(ctx, time.Minute)
	defer cancel()

	return client.LoginV1alpha1().TokenCredentialRequests().Create(ctx,
		&v1alpha1.TokenCredentialRequest{Spec: spec}, metav1.CreateOptions{},
	)
}

// RestrictiveSecurityContext returns a container SecurityContext which will be allowed by the most
// restrictive level of Pod Security Admission policy (as of Kube v1.25's policies).
func RestrictiveSecurityContext() *corev1.SecurityContext {
	return &corev1.SecurityContext{
		Capabilities: &corev1.Capabilities{
			Drop: []corev1.Capability{"ALL"},
		},
		RunAsNonRoot:             ptr.To(true),
		AllowPrivilegeEscalation: ptr.To(false),
		SeccompProfile:           &corev1.SeccompProfile{Type: corev1.SeccompProfileTypeRuntimeDefault},
	}
}

func CreatePod(ctx context.Context, t *testing.T, name, namespace string, spec corev1.PodSpec) *corev1.Pod {
	t.Helper()

	client := NewKubernetesClientset(t)
	pods := client.CoreV1().Pods(namespace)

	const podCreateTimeout = 4 * time.Minute // it may take some time for the cluster to pull the container image
	ctx, cancel := context.WithTimeout(ctx, podCreateTimeout+time.Minute)
	defer cancel()

	created, err := pods.Create(ctx, &corev1.Pod{ObjectMeta: TestObjectMeta(t, name), Spec: spec}, metav1.CreateOptions{})
	require.NoError(t, err)
	t.Logf("created test Pod %s", created.Name)

	t.Cleanup(func() {
		t.Logf("cleaning up test Pod %s", created.Name)
		err := pods.Delete(context.Background(), created.Name, metav1.DeleteOptions{})
		require.NoError(t, err)
	})

	var result *corev1.Pod
	RequireEventuallyf(t, func(requireEventually *require.Assertions) {
		var err error
		result, err = pods.Get(ctx, created.Name, metav1.GetOptions{})
		requireEventually.NoError(err)
		requireEventually.Equal(corev1.PodRunning, result.Status.Phase)
	}, podCreateTimeout, 1*time.Second, "expected the Pod to go into phase %s", corev1.PodRunning)
	return result
}

func CreateNamespace(ctx context.Context, t *testing.T, name string) *corev1.Namespace {
	t.Helper()

	adminClient := NewKubernetesClientset(t)

	ctx, cancel := context.WithTimeout(ctx, time.Minute)
	defer cancel()

	namespace, err := adminClient.CoreV1().Namespaces().Create(ctx, &corev1.Namespace{
		ObjectMeta: metav1.ObjectMeta{GenerateName: name + "-integration-test-"},
	}, metav1.CreateOptions{})
	require.NoError(t, err)

	t.Cleanup(func() {
		ctx, cancel := context.WithTimeout(context.Background(), 2*time.Minute)
		defer cancel()

		t.Logf("cleaning up test namespace %s", namespace.Name)
		require.NoError(t, adminClient.CoreV1().Namespaces().Delete(ctx, namespace.Name, metav1.DeleteOptions{}))
	})

	return namespace
}

func WaitForUserToHaveAccess(t *testing.T, user string, groups []string, shouldHaveAccessTo *authorizationv1.ResourceAttributes) {
	t.Helper()
	client := NewKubernetesClientset(t)
	ctx, cancel := context.WithTimeout(context.Background(), time.Minute)
	defer cancel()

	RequireEventuallyWithoutError(t, func() (bool, error) {
		subjectAccessReview, err := client.AuthorizationV1().SubjectAccessReviews().Create(ctx,
			&authorizationv1.SubjectAccessReview{
				Spec: authorizationv1.SubjectAccessReviewSpec{
					ResourceAttributes: shouldHaveAccessTo,
					User:               user,
					Groups:             groups,
				}}, metav1.CreateOptions{})
		if err != nil {
			return false, err
		}
		return subjectAccessReview.Status.Allowed, nil
	}, time.Minute, 500*time.Millisecond)
}

func WaitForGitHubIDPPhase(
	ctx context.Context,
	t *testing.T,
	client alpha1.GitHubIdentityProviderInterface,
	gitHubIDPName string,
	expectPhase idpv1alpha1.GitHubIdentityProviderPhase,
) {
	t.Helper()

	RequireEventuallyf(t, func(requireEventually *require.Assertions) {
		idp, err := client.Get(ctx, gitHubIDPName, metav1.GetOptions{})
		requireEventually.NoError(err)
		requireEventually.Equalf(expectPhase, idp.Status.Phase, "actual status conditions were: %#v", idp.Status.Conditions)
	}, 60*time.Second, 1*time.Second, "expected the GitHubIDP to have status %q", expectPhase)
}

func WaitForGitHubIdentityProviderStatusConditions(
	ctx context.Context,
	t *testing.T,
	client alpha1.GitHubIdentityProviderInterface,
	gitHubIDPName string,
	expectConditions []*metav1.Condition,
) {
	t.Helper()

	RequireEventuallyf(t, func(requireEventually *require.Assertions) {
		idp, err := client.Get(ctx, gitHubIDPName, metav1.GetOptions{})
		requireEventually.NoError(err)

		actualConditions := make([]*metav1.Condition, len(idp.Status.Conditions))
		for i, c := range idp.Status.Conditions {
			actualConditions[i] = c.DeepCopy()
		}

		requireEventually.Lenf(actualConditions, len(expectConditions),
			"wanted status conditions: %#v", expectConditions)

		for i, wantCond := range expectConditions {
			actualCond := actualConditions[i]

			// This is a cheat to avoid needing to make equality assertions on these fields.
			requireEventually.NotZero(actualCond.LastTransitionTime)
			wantCond.LastTransitionTime = actualCond.LastTransitionTime
			requireEventually.NotZero(actualCond.ObservedGeneration)
			wantCond.ObservedGeneration = actualCond.ObservedGeneration

			requireEventually.Equalf(wantCond, actualCond,
				"wanted status conditions: %#v\nactual status conditions were: %#v\nnot equal at index %d",
				expectConditions, &actualConditions, i)
		}
	}, 60*time.Second, 1*time.Second, "wanted conditions for GitHubIdentityProvider %q", gitHubIDPName)
}

func TestObjectMeta(t *testing.T, baseName string) metav1.ObjectMeta {
	return metav1.ObjectMeta{
		GenerateName: fmt.Sprintf("test-%s-", baseName),
		Labels:       map[string]string{"pinniped.dev/test": ""},
		Annotations:  map[string]string{"pinniped.dev/testName": t.Name()},
	}
}

func ObjectMetaWithRandomName(t *testing.T, baseName string) metav1.ObjectMeta {
	return metav1.ObjectMeta{
		Name:        fmt.Sprintf("test-%s-%s", baseName, RandHex(t, 8)),
		Labels:      map[string]string{"pinniped.dev/test": ""},
		Annotations: map[string]string{"pinniped.dev/testName": t.Name()},
	}
}<|MERGE_RESOLUTION|>--- conflicted
+++ resolved
@@ -185,13 +185,8 @@
 	createContext, cancel := context.WithTimeout(ctx, time.Minute)
 	defer cancel()
 
-<<<<<<< HEAD
 	webhook, err := webhooks.Create(createContext, &authenticationv1alpha1.WebhookAuthenticator{
-		ObjectMeta: testObjectMeta(t, "webhook"),
-=======
-	webhook, err := webhooks.Create(createContext, &auth1alpha1.WebhookAuthenticator{
 		ObjectMeta: TestObjectMeta(t, "webhook"),
->>>>>>> 8ac2dc2e
 		Spec:       *webhookSpec,
 	}, metav1.CreateOptions{})
 	require.NoError(t, err, "could not create test WebhookAuthenticator")
@@ -299,13 +294,8 @@
 	createContext, cancel := context.WithTimeout(ctx, time.Minute)
 	defer cancel()
 
-<<<<<<< HEAD
 	jwtAuthenticator, err := jwtAuthenticators.Create(createContext, &authenticationv1alpha1.JWTAuthenticator{
-		ObjectMeta: testObjectMeta(t, "jwt-authenticator"),
-=======
-	jwtAuthenticator, err := jwtAuthenticators.Create(createContext, &auth1alpha1.JWTAuthenticator{
 		ObjectMeta: TestObjectMeta(t, "jwt-authenticator"),
->>>>>>> 8ac2dc2e
 		Spec:       spec,
 	}, metav1.CreateOptions{})
 	require.NoError(t, err, "could not create test JWTAuthenticator")
@@ -378,13 +368,8 @@
 	defer cancel()
 
 	federationDomainsClient := NewSupervisorClientset(t).ConfigV1alpha1().FederationDomains(testEnv.SupervisorNamespace)
-<<<<<<< HEAD
 	federationDomain, err := federationDomainsClient.Create(createContext, &supervisorconfigv1alpha1.FederationDomain{
-		ObjectMeta: testObjectMeta(t, "oidc-provider"),
-=======
-	federationDomain, err := federationDomainsClient.Create(createContext, &configv1alpha1.FederationDomain{
 		ObjectMeta: TestObjectMeta(t, "oidc-provider"),
->>>>>>> 8ac2dc2e
 		Spec:       spec,
 	}, metav1.CreateOptions{})
 	require.NoError(t, err, "could not create test FederationDomain")
