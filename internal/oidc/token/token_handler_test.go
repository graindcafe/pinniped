--- conflicted
+++ resolved
@@ -28,11 +28,8 @@
 	"github.com/pkg/errors"
 	"github.com/stretchr/testify/require"
 	"gopkg.in/square/go-jose.v2"
-<<<<<<< HEAD
+	josejwt "gopkg.in/square/go-jose.v2/jwt"
 	metav1 "k8s.io/apimachinery/pkg/apis/meta/v1"
-=======
-	josejwt "gopkg.in/square/go-jose.v2/jwt"
->>>>>>> 64631d57
 	"k8s.io/apimachinery/pkg/labels"
 	"k8s.io/client-go/kubernetes/fake"
 	v1 "k8s.io/client-go/kubernetes/typed/core/v1"
@@ -223,7 +220,6 @@
 			"redirect_uri":          {goodRedirectURI},
 		},
 	}
-<<<<<<< HEAD
 
 	happyTokenExchangeRequest = func(audience string, subjectToken string) *http.Request {
 		return &http.Request{
@@ -237,19 +233,6 @@
 			},
 		}
 	}
-
-	happyRefreshRequest = func(refreshToken string) *http.Request {
-		return &http.Request{
-			Form: url.Values{
-				"grant_type":    {"refresh_token"},
-				"scope":         {"openid"},
-				"client_id":     {goodClient},
-				"refresh_token": {refreshToken},
-			},
-		}
-	}
-=======
->>>>>>> 64631d57
 )
 
 type tokenEndpointResponseExpectedValues struct {
