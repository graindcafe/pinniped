--- conflicted
+++ resolved
@@ -14,24 +14,6 @@
 	"go.pinniped.dev/internal/oidc"
 )
 
-<<<<<<< HEAD
-const (
-	idpDiscoveryTypeLDAP            = "ldap"
-	idpDiscoveryTypeOIDC            = "oidc"
-	idpDiscoveryTypeActiveDirectory = "activedirectory"
-)
-
-type response struct {
-	IDPs []identityProviderResponse `json:"pinniped_identity_providers"`
-}
-
-type identityProviderResponse struct {
-	Name string `json:"name"`
-	Type string `json:"type"`
-}
-
-=======
->>>>>>> f7751d13
 // NewHandler returns an http.Handler that serves the upstream IDP discovery endpoint.
 func NewHandler(upstreamIDPs oidc.UpstreamIdentityProvidersLister) http.Handler {
 	return http.HandlerFunc(func(w http.ResponseWriter, r *http.Request) {
@@ -66,7 +48,11 @@
 		})
 	}
 	for _, provider := range upstreamIDPs.GetActiveDirectoryIdentityProviders() {
-		r.IDPs = append(r.IDPs, identityProviderResponse{Name: provider.GetName(), Type: idpDiscoveryTypeActiveDirectory})
+		r.PinnipedIDPs = append(r.PinnipedIDPs, v1alpha1.PinnipedIDP{
+			Name:  provider.GetName(),
+			Type:  v1alpha1.IDPTypeActiveDirectory,
+			Flows: []v1alpha1.IDPFlow{v1alpha1.IDPFlowCLIPassword},
+		})
 	}
 	for _, provider := range upstreamIDPs.GetOIDCIdentityProviders() {
 		flows := []v1alpha1.IDPFlow{v1alpha1.IDPFlowBrowserAuthcode}
